--- conflicted
+++ resolved
@@ -49,7 +49,7 @@
         """
         self.context = context
         self.backpack_comp: BackpackComponent = npc_entity.get(BackpackComponent)
-        self.backpack_comp_content: set[str] = set(self.backpack_comp.name_items)
+        self.backpack_comp_content: set[str] = self.context.file_system.get_backpack_contents(self.backpack_comp)
 
     # def init(self, npc_entity: Entity) -> bool:
     #     """
@@ -58,21 +58,12 @@
     #     Parameters:
     #     - npc_entity (Entity): The NPC entity.
 
-<<<<<<< HEAD
-        Returns:
-        - bool: True if initialization is successful, False otherwise.
-        """
-        self.backpack_comp: BackpackComponent = npc_entity.get(BackpackComponent)
-        self.backpack_comp_content = self.context.file_system.get_backpack_contents(self.backpack_comp)
-        return True
-=======
     #     Returns:
-    #     - bool: True if initialization is successful, False otherwise.
+    #     - bool: True if initialization is successful, None otherwise.
     #     """
     #     self.backpack_comp: BackpackComponent = npc_entity.get(BackpackComponent)
     #     self.backpack_comp_content = set(self.backpack_comp.name_items)
     #     return True
->>>>>>> fe2333e6
 
 ###集中写一下方便处理，不然每次还要再搜，很麻烦
 class LeaveHandle:
@@ -111,7 +102,7 @@
     #     - target_stage_name (str): The name of the target stage.
 
     #     Returns:
-    #     - bool: True if initialization is successful, False otherwise.
+    #     - bool: True if initialization is successful, None otherwise.
     #     """
     #     self.who_wana_leave = who_wana_leave
     #     self.current_stage_name = who_wana_leave.get(NPCComponent).current_stage
@@ -169,22 +160,22 @@
             print(f"LeaveForActionSystem: {action}")
             stagename = action.values[0]
             handle = LeaveHandle(self.context, entity, stagename)
-            #handle.init(entity, stagename)
             
             #开始使用，简化代码
             if handle.target_stage is None:
                 print(f"{entity.get(NPCComponent).name}想要去往的场景是不存在的: {stagename} 不用往下进行了")
                 continue
 
+            if handle.current_stage is None:
+                print(f"{Color.WARNING}{entity.get(NPCComponent).name}当前没有场景,异常情况请检查配置。{Color.ENDC}") 
+                continue
+
             if handle.target_stage == handle.current_stage:
                 print(f"{entity.get(NPCComponent).name}想要去往的场景是当前的场景{handle.current_stage_name}: {stagename} 不用往下进行了")
                 continue
 
             # 判断当前场景的离开条件和目标场景的进入条件
             if handle.current_stage.has(StageExitConditionComponent) or handle.target_stage.has(StageEntryConditionComponent):
-                #先处理npc的背包内容
-                npc_handle = NpcBackpackComponentHandle(self.context, entity)
-                #npc_handle.init(entity)
                 # 先检查当前场景的离开条件
                 if handle.current_stage.has(StageExitConditionComponent):
                     exit_condition_comp: StageExitConditionComponent = handle.current_stage.get(StageExitConditionComponent)
