--- conflicted
+++ resolved
@@ -1,11 +1,7 @@
 from entitas import ExecuteProcessor #type: ignore
 from auxiliary.extended_context import ExtendedContext
 from loguru import logger
-<<<<<<< HEAD
-from auxiliary.player_proxy import PlayerProxy, get_player_proxy, TEST_PLAYER_NAME, PLAYER_INPUT_MODE, determine_player_input_mode
-=======
-from auxiliary.player_proxy import PlayerProxy, get_player_proxy
->>>>>>> 5b7e8264
+from auxiliary.player_proxy import PlayerProxy, get_player_proxy, TEST_TERMINAL_NAME, PLAYER_INPUT_MODE, determine_player_input_mode
 from auxiliary.extended_context import ExtendedContext
 
 
@@ -15,11 +11,8 @@
 ############################################################################################################
     def execute(self) -> None:
         playername = self.context.user_ip
-<<<<<<< HEAD
         input_mode = determine_player_input_mode(playername)
         if input_mode == PLAYER_INPUT_MODE.WEB:
-            
-            playername = TEST_PLAYER_NAME
             playerproxy = get_player_proxy(playername)
             player_npc_entity = self.context.getplayer(playername)
             if player_npc_entity is None or playerproxy is None:
@@ -27,26 +20,12 @@
             self.display_player_client_messages(playerproxy, 10)
             
         elif input_mode == PLAYER_INPUT_MODE.TERMINAL:
-            playername = TEST_PLAYER_NAME
             while True:
                 # 测试的客户端反馈
-                input(f"[{playername}]:回车继续")
+                input(f"[{TEST_TERMINAL_NAME}]:回车继续")
                 break   
         else:
             logger.error("未知的输入模式")
-=======
-        playerproxy = get_player_proxy(playername)
-        player_npc_entity = self.context.getplayer(playername)
-        if player_npc_entity is None or playerproxy is None:
-            return
-        #
-        self.display_player_client_messages(playerproxy, 10)
-        #
-        # while True:
-        #     # 测试的客户端反馈
-        #     usrinput = input(f"[{playername}]:回车继续")
-        #     break   
->>>>>>> 5b7e8264
 ############################################################################################################ 
     def display_player_client_messages(self, playerproxy: PlayerProxy, display_messages_count: int) -> None:
         clientmessages = playerproxy.clientmessages
